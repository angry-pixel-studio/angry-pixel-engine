import { injectable } from "@angry-pixel/ioc";
import { Archetype, Component, ComponentType, DisabledComponent, Entity, SearchResult } from "./types";
import { deepClone } from "./utils";
import { SYMBOLS } from "./symbols";

/**
 * The EntityManager is responsible for managing the lifecycle and relationships of entities and components.\
 * It provides methods for creating, reading, updating and deleting entities and their associated components.\
 * Handles parent-child relationships between entities and enables/disables entities and components.\
 * Acts as the central registry for all game objects and their behaviors.
 * @public
 * @category Entity-Component-System
 * @example
 * ```js
 * // Create an entity with components
 * const entity = entityManager.createEntity([
 *   new Transform({position: new Vector2(100, 100)}),
 *   new SpriteRenderer({sprite: "player.png"})
 * ]);
 *
 * // Get a component from an entity
 * const transform = entityManager.getComponent(entity, Transform);
 *
 * // Get all components from an entity
 * const components = entityManager.getComponents(entity);
 *
 * // Find entity by component
 * const entityWithSprite = entityManager.getEntityForComponent(spriteRenderer);
 *
 * // Update component data
 * entityManager.updateComponentData(entity, Transform, (component) => {
 *   component.position = new Vector2(200, 200);
 * });
 *
 * // Create parent-child relationship
 * const child = entityManager.createEntity([Transform], parent);
 * // or if you already have the child entity
 * entityManager.setParent(child, parent);
 *
 * // Enable/disable entities
 * entityManager.disableEntity(entity);
 * entityManager.enableEntity(entity);
 *
 * // Remove components
 * entityManager.removeComponent(entity, SpriteRenderer);
 * entityManager.removeComponent(spriteRenderer);
 *
 * // Search for entities with specific components
 * const searchResult = entityManager.search(SpriteRenderer);
 * searchResult.forEach(({component, entity}) => {
 *   // do something with the component and entity
 * })
 *
 * const searchResult = entityManager.search(Enemy, (component) => component.status === "alive");
 * searchResult.forEach(({component, entity}) => {
 *   // do something with the component and entity
 * })
 * ```
 */
@injectable(SYMBOLS.EntityManager)
export class EntityManager {
    private lastEntityId: number = 0;
    private lastComponentTypeId: number = 0;
    private entities: Set<Entity> = new Set();
    private components: Map<number, Map<Entity, Component>> = new Map(); // componen type id -> entity id -> component
    private disabledEntities: Set<Entity> = new Set();
    private manuallyDisabledEntities: Set<Entity> = new Set();
    private disabledComponents: Map<Entity, Set<number>> = new Map(); // entity -> set of component type id
    private parentEntities: Map<Entity, Entity> = new Map(); // child entity -> parent entity
    private childEntities: Map<Entity, Set<Entity>> = new Map(); // parent entity -> set of child entities

    /**
     * Creates an entity without component
     * @return The created Entity
     * @public
     * @example
     * ```js
     * const entity = entityManager.createEntity();
     * ```
     */
    public createEntity(): Entity;
    /**
     * Creates an Entity with the given components.\
     * Since the components are not cloned, the collection of components must not be reused.
     * @param components A collection of component instances and component classes
     * @param parent The parent entity (optional)
     * @return The created Entity
     * @public
     * @example
     * ```js
     * const entity = entityManager.createEntity([
     *   new Transform({position: new Vector2(100, 100)}),
     *   SpriteRenderer
     * ]);
     * ```
     */
    public createEntity(components: (ComponentType | Component)[], parent?: Entity): Entity;
    public createEntity(components?: (ComponentType | Component)[], parent?: Entity): Entity {
        const entity = this.lastEntityId++;

        if (components) {
            this.entities.add(entity);
            components.forEach((component) => this.addComponent(entity, component));
            if (parent) this.setParent(entity, parent);
        }

        return entity;
    }

    /**
     * Creates an Entity based on an Archetype.\
     * Since the components are cloned, the archetype can be reused to create multiple entities.
     * @param archetype The archetype to create the entity from
     * @param parent The parent entity (optional)
     * @returns The created Entity
     * @public
     * @example
     * ```js
     * const archetype = {
     *   components: [
     *     new Transform({position: new Vector2(100, 100)}),
     *     SpriteRenderer
     *   ],
     *   children: [childArchetype],
     *   enabled: true
     * }
     * const entity = entityManager.createEntityFromArchetype(archetype);
     * ```
     */
    public createEntityFromArchetype({ components, children, enabled }: Archetype, parent?: Entity): Entity {
        const entity = this.lastEntityId++;
        this.entities.add(entity);

        this.createComponentsFromArchetype(components, entity);

        if (parent) this.setParent(entity, parent);
        if (children) children.forEach((child) => this.createEntityFromArchetype(child, entity));
        if (enabled === false) this.disableEntity(entity);

        return entity;
    }

    /**
     * Creates components from an archetype
     * @param components The components to create
     * @param entity The entity to create the components for
     * @private
     */
    private createComponentsFromArchetype(
        components: (Component | ComponentType | DisabledComponent)[],
        entity: Entity,
    ): void {
        components.forEach((component) => {
            let enabled = true;
            let instance: Component;

            if (
                typeof component === "object" &&
                "component" in component &&
                "enabled" in component &&
                component.enabled === false
            ) {
                enabled = false;
                component = component.component;
            }

            if (typeof component === "object") {
                instance = this.addComponent(entity, deepClone<Component>(component));
            } else if (typeof component === "function") {
                instance = this.addComponent(entity, component);
            } else {
                throw new Error("Invalid component type");
            }

            if (!enabled) this.disableComponent(instance);
        });
    }

    /**
     * Removes an Entity and all its Components
     * @param entity The entity to remove
     * @public
     * @example
     * ```js
     * entityManager.removeEntity(entity);
     * ```
     */
    public removeEntity(entity: Entity): void {
        this.getChildren(entity).forEach((child) => this.removeEntity(child));

        this.components.forEach((row) => {
            if (row.has(entity)) row.delete(entity);
        });

        this.disabledComponents.delete(entity);
        this.disabledEntities.delete(entity);
        this.manuallyDisabledEntities.delete(entity);

        const parent = this.getParent(entity);
        if (parent) {
            this.childEntities.get(parent)?.delete(entity);
        }
        this.parentEntities.delete(entity);
        this.childEntities.delete(entity);

        this.entities.delete(entity);
    }

    /**
     * Removes all Entities and all their Components
     * @param preserveComponentType Optional component type to preserve entities that have this component
     * @public
     * @example
     * ```js
     * // Remove all entities
     * entityManager.removeAllEntities();
     *
     * // Remove all entities except those that have a SpriteRenderer component
     * entityManager.removeAllEntities(SpriteRenderer);
     * ```
     */
    public removeAllEntities(preserveComponentType?: ComponentType): void {
        const result = preserveComponentType ? this.search(preserveComponentType) : [];

        if (result.length > 0) {
            const entitiesToPreserve = new Set(result.map(({ entity }) => entity));
            for (const entity of this.entities) {
                if (!entitiesToPreserve.has(entity)) this.removeEntity(entity);
            }
        } else {
            this.components.clear();
            this.disabledComponents.clear();
            this.disabledEntities.clear();
            this.manuallyDisabledEntities.clear();
            this.lastEntityId = 0;
            this.entities.clear();
            this.parentEntities.clear();
            this.childEntities.clear();
        }
    }

    /**
     * If the Entity exists, returns TRUE, otherwise it returns FALSE
     * @param entity
     * @returns boolean
     * @example
     * ```js
     * const isEntity = entityManager.isEntity(entity);
     * ```
     */
    public isEntity(entity: Entity): boolean {
        return this.entities.has(entity);
    }

    /**
     * If the Entity is enabled, returns TRUE, otherwise it returns FALSE
     * @param entity The entity to verify
     * @returns boolean
     * @public
     * @example
     * ```js
     * const entityEnabled = entityManager.isEntityEnabled(entity);
     * ```
     */
    public isEntityEnabled(entity: Entity): boolean {
        return this.isEntity(entity) && !this.disabledEntities.has(entity);
    }

    /**
     * Enables an Entity.\
     * The entity's components will be included in the `search` results\
     * and therefore will be processed by their respective systems\
     * (the engine built-in systems use the `search` method to retrieve the entities).
     * If the entity has children, they will also be enabled, except for those that have been manually disabled.
     * @param entity The entity to be enabled
     * @public
     * @example
     * ```js
     * entityManager.enableEntity(entity);
     * ```
     */
    public enableEntity(entity: Entity): void {
        if (this.disabledEntities.has(entity)) {
            this.disabledEntities.delete(entity);
            this.getChildren(entity).forEach((child) => {
                if (!this.manuallyDisabledEntities.has(child)) {
                    this.enableEntity(child);
                }
            });
        }
    }

    /**
     * Disables an entity.\
     * The entity's components will not be included in the `search` results\
     * and therefore will not be processed by their respective systems\
     * (the engine built-in systems use the `search` method to retrieve the entities).
     * If the entity has children, they will also be disabled.
     * @param entity The entity to be disabled
     * @public
     * @example
     * ```js
     * entityManager.disableEntity(entity);
     * ```
     */
    public disableEntity(entity: Entity): void {
        if (!this.disabledEntities.has(entity)) {
            this.disabledEntities.add(entity);
            this.getChildren(entity).forEach((child) => {
                if (this.disabledEntities.has(child)) {
                    this.manuallyDisabledEntities.add(child);
                } else {
                    this.disableEntity(child);
                }
            });
        }
    }

    /**
     * Disable all Entities that have a component of the given type
     * @param componentType The class of the component
     * @public
     * @example
     * ```js
     * entityManager.disableEntitiesByComponent(SpriteRenderer);
     * ```
     */
    public disableEntitiesByComponent(componentType: ComponentType): void {
        for (const entity of this.components.get(this.getComponentTypeId(componentType))?.keys() ?? []) {
            this.disableEntity(entity);
        }
    }

    /**
     * Enable all Entities that have a component of the given type
     * @param componentType The class of the component
     * @public
     * @example
     * ```js
     * entityManager.enableEntitiesByComponent(SpriteRenderer);
     * ```
     */
    public enableEntitiesByComponent(componentType: ComponentType): void {
        for (const entity of this.components.get(this.getComponentTypeId(componentType))?.keys() ?? []) {
            this.enableEntity(entity);
        }
    }

    /**
     * Sets a parent-child relationship between two entities
     * @param child The child entity
     * @param parent The parent entity
     * @public
     * @example
     * ```js
     * entityManager.setParent(child, parent);
     * ```
     */
    public setParent(child: Entity, parent: Entity): void {
        if (!this.isEntity(child) || !this.isEntity(parent)) {
            throw new Error("Both entities must exist to set a parent-child relationship.");
        }

        if (this.parentEntities.has(child)) {
            const oldParent = this.parentEntities.get(child);
            if (oldParent === parent) return;
            this.childEntities.get(oldParent).delete(child);
        }

        this.parentEntities.set(child, parent);
        if (!this.childEntities.has(parent)) this.childEntities.set(parent, new Set());
        this.childEntities.get(parent).add(child);
    }

    /**
     * Returns the parent entity of the child entity
     * @param child
     * @returns The parent entity
     * @public
     * @example
     * ```js
     * const parent = entityManager.getParent(child);
     * ```
     */
    public getParent(child: Entity): Entity {
        return this.parentEntities.get(child);
    }

    /**
     * Returns all child entities of the parent entity
     * @param parent
     * @returns A collection of child entities
     * @public
     * @example
     * ```js
     * const children = entityManager.getChildren(parent);
     * ```
     */
    public getChildren(parent: Entity): Entity[] {
        return Array.from(this.childEntities.get(parent) || []);
    }

    /**
     * Removes the parent-child relationship between two entities
     * @param child The child entity
     * @public
     * @example
     * ```js
     * entityManager.removeParent(child);
     * ```
     */
    public removeParent(child: Entity): void {
        const parent = this.parentEntities.get(child);
        if (parent) {
            this.parentEntities.delete(child);
            this.childEntities.get(parent).delete(child);
        }
    }

    /**
     * Removes a child entity from the parent entity
     * @param parent The parent entity
     * @param child The child entity
     * @public
     * @example
     * ```js
     * entityManager.removeChild(parent, child);
     * ```
     */
    public removeChild(parent: Entity, child: Entity): void {
        if (this.parentEntities.get(child) === parent) {
            this.parentEntities.delete(child);
            this.childEntities.get(parent).delete(child);
        }
    }

    /**
     * Adds a component to the entity
     * @param entity The Entity to which the component will be added
     * @param componentType The class of the component
     * @returns The instance of the component
     * @public
     * @example
     * ```js
     * const spriteRenderer = entityManager.addComponent(entity, SpriteRenderer);
     * ```
     */
    public addComponent<T extends Component>(entity: Entity, componentType: ComponentType<T>): T;
    /**
     * Adds an instance of a component to an entity
     * @param entity The Entity to which the component will be added
     * @param component The instance of the component
     * @returns The instance of the component
     * @public
     * @example
     * ```js
     * const spriteRenderer = new SpriteRenderer();
     * entityManager.addComponent(entity, spriteRenderer);
     * ```
     */
    public addComponent<T extends Component>(entity: Entity, component: T): T;
    public addComponent<T extends Component>(entity: Entity, component: ComponentType<T> | T): T {
        const id = this.getComponentTypeId(component);
        const instance = typeof component === "object" ? component : new component();

        if (!this.components.has(id)) this.components.set(id, new Map());

        if (this.components.get(id).has(entity)) {
            const componentName =
                (instance.constructor as ComponentType).componentName ?? (instance.constructor as ComponentType).name;
            throw new Error(`Entity ${entity} already has a component of type ${componentName}`);
        }

        this.components.get(id).set(entity, instance);

        return instance as T;
    }

    /**
     * Returns TRUE if the Entity has a component of the given type, otherwise it returns FALSE.
     * @param entity The entity to verify
     * @param componentType The class of the component
     * @returns boolean
     * @public
     * @example
     * ```js
     * const hasSpriteRenderer = entityManager.hasComponent(entity, SpriteRenderer);
     * ```
     */
    public hasComponent(entity: Entity, componentType: ComponentType): boolean {
        return this.getComponent(entity, componentType) !== undefined;
    }

    /**
     * Returns the component of the given type belonging to the entity
     * @param entity The entity
     * @param componentType The class of the component
     * @returns The instance of the component
     * @public
     * @example
     * ```js
     * const spriteRenderer = entityManager.getComponent(entity, SpriteRenderer);
     * ```
     */
    public getComponent<T extends Component>(entity: Entity, componentType: ComponentType<T>): T {
        return this.components.get(this.getComponentTypeId(componentType))?.get(entity) as T;
    }

    /**
     * Returns all the component belonging to the entity
     * @param entity The entity
     * @returns A collection of component instances
     * @public
     * @example
     * ```js
     * const components = entityManager.getComponents(entity);
     * ```
     */
    public getComponents(entity: Entity): Component[] {
        const components: Component[] = [];

        this.components.forEach((entityComponent) =>
            entityComponent.forEach((c, e) => {
                if (entity === e) components.push(c);
            }),
        );

        return components;
    }

    /**
     * Updates the data of a component instance
     * @param entity The entity
     * @param componentType The component type
     * @param updateCallback The callback to update the component
     * @public
     * @example
     * ```js
     * entityManager.updateComponentData(entity, Transform, (component) => {
     *   component.position = new Vector2(100, 100);
     * });
     * ```
     */
    public updateComponentData<T extends Component = Component>(
        entity: Entity,
        componentType: ComponentType<T>,
        updateCallback: (component: T) => void,
    ): void {
        const component = this.getComponent(entity, componentType);
        if (component) updateCallback(component);
    }

    /**
     * Searches for and returns an entity for the component instance
     * @param component The component instance
     * @returns The found Entity
     * @public
     * @example
     * ```js
     * const entity = entityManager.getEntityForComponent(spriteRenderer);
     * ```
     */
    public getEntityForComponent(component: Component): Entity {
        const id = this.getComponentTypeId(component);
        if (this.components.has(id)) {
            for (const [e, c] of this.components.get(id)) {
                if (c === component) return e;
            }
        }
        return undefined;
    }

    /**
     * Removes the component instance from its Entity
     * @param component The component instance
     * @public
     * @example
     * ```js
     * entityManager.removeComponent(spriteRenderer)
     * ```
     */
    public removeComponent(component: Component): void;
    /**
     * Removes a component from the entity according to the given type
     * @param entity The target entity
     * @param componentType The component class
     * @public
     * @example
     * ```js
     * entityManager.removeComponent(entity, SriteRenderer)
     * ```
     */
    public removeComponent(entity: Entity, componentType: ComponentType): void;
    public removeComponent(arg1: Entity | Component, arg2?: ComponentType): void {
        const id = this.getComponentTypeId(typeof arg1 === "object" ? arg1 : arg2);
        const entity = typeof arg1 === "number" ? arg1 : this.getEntityForComponent(arg1);

        if (entity !== undefined && this.components.get(id)?.has(entity)) this.components.get(id).delete(entity);
    }

    /**
     * Returns TRUE if the component is enabled, otherwise it returns FALSE
     * @param component The component instance
     * @returns boolean
     * @public
     * @example
     * ```js
     * entityManager.isComponentEnabled(spriteRenderer)
     * ```
     */
    public isComponentEnabled(component: Component): boolean;
    /**
     * Returns TRUE if the component is enabled, otherwise it returns FALSE
     * @param entity The target entity
     * @param componentType The component class
     * @returns boolean
     * @public
     * @example
     * ```js
     * entityManager.isComponentEnabled(entity, SpriteRenderer)
     * ```
     */
    public isComponentEnabled<T extends Component>(entity: Entity, componentType: ComponentType<T>): boolean;
    public isComponentEnabled<T extends Component>(arg1: Entity | T, arg2?: ComponentType<T>): boolean {
        const id = this.getComponentTypeId(typeof arg1 === "object" ? arg1 : arg2);
        const entity = typeof arg1 === "number" ? arg1 : this.getEntityForComponent(arg1);

        return entity !== undefined && !this.disabledComponents.get(entity)?.has(id);
    }

    /**
     * Disables a component instance
     * @param component The component instance
     * @public
     * @example
     * ```js
     * entityManager.disableComponent(spriteRenderer);
     * ```
     */
    public disableComponent(component: Component): void;
    /**
     * Disables a component by its entity and type
     * @param entity The target entity
     * @param componentType The component class
     * @public
     * @example
     * ```js
     * entityManager.disableComponent(entity, SpriteRenderer);
     * ```
     */
    public disableComponent<T extends Component>(entity: Entity, componentType: ComponentType<T>): void;
    public disableComponent<T extends Component>(arg1: Entity | T, arg2?: ComponentType<T>): void {
        const entity = typeof arg1 === "number" ? arg1 : this.getEntityForComponent(arg1);
        const id = this.getComponentTypeId(typeof arg1 === "object" ? arg1 : arg2);

        if (entity == undefined) return;

        if (!this.disabledComponents.has(entity)) {
            this.disabledComponents.set(entity, new Set([id]));
        } else if (!this.disabledComponents.get(entity).has(id)) {
            this.disabledComponents.get(entity).add(id);
        }
    }

    /**
     * Enables a component instance
     * @param component The component instance
     * @public
     * @example
     * ```js
     * entityManager.enableComponent(spriteRenderer);
     * ```
     */
    public enableComponent(component: Component): void;
    /**
     * Enables a component by its entity and type
     * @param entity The target entity
     * @param componentType The component class
     * @public
     * @example
     * ```js
     * entityManager.enableComponent(entity, SpriteRenderer);
     * ```
     */
    public enableComponent<T extends Component>(entity: Entity, componentType: ComponentType<T>): void;
    public enableComponent<T extends Component>(arg1: Entity | T, arg2?: ComponentType<T>): void {
        const entity = typeof arg1 === "number" ? arg1 : this.getEntityForComponent(arg1);
        const id = this.getComponentTypeId(typeof arg1 === "object" ? arg1 : arg2);

        if (entity !== undefined && this.disabledComponents.get(entity)?.has(id)) {
            this.disabledComponents.get(entity).delete(id);
        }
    }

    /**
     * Returns the component of a parent entity, if it exists.
     * @param parent The parent entity
     * @param componentType The component class to search
     * @returns  The instance of the component
     * @public
     * @example
     * ```js
     * const spriteRenderer = entityManager.getComponentFromParent(parent, SpriteRenderer);
     * ```
     */
    public getComponentFromParent<T extends Component>(parent: Entity, componentType: ComponentType<T>): T | undefined {
        let current: Entity | undefined = parent;
        while (current) {
            const component = this.getComponent<T>(current, componentType);
            if (component) return component;
            current = this.getParent(current);
        }
        return undefined;
    }

    /**
     * Performs a search for entities given a component type.\
     * This method returns a collection of objects of type SearchResult, which has the entity found, and the instance of the component.\
     * This search can be filtered by passing as a second argument a filter function.\
     * The third argument determines if disabled entities or components are included in the search result,\its default value is FALSE.
     * @param componentType The component class
     * @param filter The filter function
     * @param includeDisabled TRUE to incluide disabled entities and components. Default is FALSE.
     * @returns SearchResult
     * @public
     * @example
     * ```js
     * const searchResult = entityManager.search(SpriteRenderer);
     * searchResult.forEach(({component, entity}) => {
     *   // do something with the component and entity
     * })
     * ```
     * @example
     * ```js
     * const searchResult = entityManager.search(Enemy, (component) => component.status === "alive");
     * searchResult.forEach(({component, entity}) => {
     *   // do something with the component and entity
     * })
     * ```
     * @example
     * ```js
     * // include disabled entities and components
     * const searchResult = entityManager.search(Enemy, (component) => component.status === "dead", true);
     * searchResult.forEach(({component, entity}) => {
     *   // do something with the component and entity
     * })
     * ```
     */
    public search<T extends Component>(
        componentType: ComponentType<T>,
        filter?: (component: T, entity?: Entity) => boolean,
        includeDisabled?: boolean,
    ): SearchResult<T>[];
    /**
     * Performs a search for entities given a component type.\
     * This method returns a collection of objects of type SearchResult, which has the entity found, and the instance of the component.\
     * The second argument determines if disabled entities or components are included in the search result,\its default value is FALSE.
     * @param componentType The component class
     * @param includeDisabled TRUE to incluide disabled entities and components. Default is FALSE.
     * @returns SearchResult
     * @public
     * @example
     * ```js
     * const searchResult = entityManager.search(SpriteRenderer);
     * searchResult.forEach(({component, entity}) => {
     *   // do something with the component and entity
     * })
     * ```
     * @example
     * ```js
     * // include disabled entities and components
     * const searchResult = entityManager.search(Enemy, true);
     * searchResult.forEach(({component, entity}) => {
     *   // do something with the component and entity
     * })
     * ```
     */
    public search<T extends Component>(componentType: ComponentType<T>, includeDisabled?: boolean): SearchResult<T>[];
    public search<T extends Component>(
        componentType: ComponentType<T>,
        arg1?: ((component: T, entity?: Entity) => boolean) | boolean,
        arg2: boolean = false,
    ): SearchResult<T>[] {
        const result: SearchResult<T>[] = [];
        const id = this.getComponentTypeId(componentType);
        const includeDisabled = typeof arg1 === "boolean" ? arg1 : arg2;
        const filter = typeof arg1 === "function" ? arg1 : undefined;

        if (this.components.has(id)) {
            this.components.get(id).forEach((component, entity) => {
                if (
                    (!filter || filter(component as T, entity)) &&
                    (includeDisabled ||
                        (this.isEntityEnabled(entity) && this.isComponentEnabled(entity, componentType)))
                )
                    result.push({ entity, component: component as T });
            });
        }

        return result;
    }

    /**
     * Performs an entity search given a collection of component types.\
     * The entities found must have an instance of all the given component types.\
     * This method returns a collection of Entities.
     * @param componentTypes A collection of component classes
     * @returns A collection of entities
     * @public
     * @example
     * ```js
     * const entities = entityManager.searchEntitiesByComponents([Transform, SpriteRenderer, Animator]);
     * ```
     */
    public searchEntitiesByComponents(componentTypes: ComponentType[]): Entity[] {
        const entities: Entity[] = [];
        let first = true;

        for (const componentType of componentTypes) {
            const id = this.getComponentTypeId(componentType);
            if (!id || !this.components.has(id)) return [];

            if (first) {
                entities.push(...this.components.get(id).keys());
                first = false;
                continue;
            }

            const toCompare = new Set(this.components.get(id).keys());

            entities.forEach((e, i) => {
                if (!toCompare.has(e)) entities.splice(i, 1);
            });
        }

        return entities;
    }

    /**
     * Performs a search for entities that have a component of the given type and are children of the parent entity.\
     * This method returns a collection of objects of type SearchResult, which has the entity found, and the instance of the component.\
     * The third argument determines if disabled entities or components are included in the search result,\its default value is FALSE.
     * @param parent The parent entity
     * @param componentType The component class
     * @param includeDisabled TRUE to incluide disabled entities and components. Default is FALSE.
     * @returns SearchResult
     * @public
     * @example
     * ```js
     * const searchResult = entityManager.searchInChildren(parent, SpriteRenderer);
     * searchResult.forEach(({component, entity}) => {
     *  // do something with the component and entity
     * })
     * ```
     * @example
     * ```js
     * const searchResult = entityManager.searchInChildren(parent, SpriteRenderer, true);
     * searchResult.forEach(({component, entity}) => {
     * // do something with the component and entity
     * })
     * ```
     */
    public searchInChildren<T extends Component>(
        parent: Entity,
        componentType: ComponentType<T>,
        includeDisabled: boolean = false,
    ): SearchResult<T>[] {
        const children = this.getChildren(parent);
        return this.search(componentType, includeDisabled).filter(({ entity }) => children.includes(entity));
    }

    private getComponentTypeId<T extends Component>(component: ComponentType<T> | T): number {
        const prototype = typeof component === "object" ? component.constructor.prototype : component.prototype;
<<<<<<< HEAD
        if (prototype.__ecs_type_id === undefined)
            prototype.__ecs_type_id = Number(`${++this.lastComponentTypeId}${(performance.now() * 1e5).toFixed(0)}`);
=======
        if (prototype.__ecs_type_id === undefined) {
            prototype.__ecs_type_id = Number(`${++this.lastComponentTypeId}${(performance.now() * 1e5).toFixed(0)}`);
        }
>>>>>>> dd615c13
        return prototype.__ecs_type_id;
    }
}<|MERGE_RESOLUTION|>--- conflicted
+++ resolved
@@ -871,14 +871,9 @@
 
     private getComponentTypeId<T extends Component>(component: ComponentType<T> | T): number {
         const prototype = typeof component === "object" ? component.constructor.prototype : component.prototype;
-<<<<<<< HEAD
-        if (prototype.__ecs_type_id === undefined)
-            prototype.__ecs_type_id = Number(`${++this.lastComponentTypeId}${(performance.now() * 1e5).toFixed(0)}`);
-=======
         if (prototype.__ecs_type_id === undefined) {
             prototype.__ecs_type_id = Number(`${++this.lastComponentTypeId}${(performance.now() * 1e5).toFixed(0)}`);
         }
->>>>>>> dd615c13
         return prototype.__ecs_type_id;
     }
 }