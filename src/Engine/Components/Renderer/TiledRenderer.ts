--- conflicted
+++ resolved
@@ -1,26 +1,4 @@
 import Tileset from "../../Tileset";
-<<<<<<< HEAD
-import Rectangle from "../../Libs/Geometric/Shapes/Rectangle";
-import Game from "../../Game";
-
-export default class TiledRenderer extends Component {
-    public tileset: Tileset = null;
-    public tilemapData: { [key: string]: any } = null;
-    public tileScale: number = 1;
-    public showTileset: boolean = false;
-
-    private tilemapProcessd: boolean = false;
-    private processedData: RenderData[] = [];
-
-    private _width: number = 0;
-    private _height: number = 0;
-
-    private _realTiles: Rectangle[] = [];
-    private _realWidth: number = 0;
-    private _realHeight: number = 0;
-
-    constructor(config: { [key: string]: any }) {
-=======
 import { TiledChunk, TiledLayer, TiledTilemap } from "./Tilemap/TiledTilemap";
 import AbstractTilemapRenderer from "./Tilemap/AbstractTilemapRenderer";
 
@@ -33,7 +11,6 @@
 
 export default class TiledRenderer extends AbstractTilemapRenderer {
     constructor(config: Config) {
->>>>>>> ce346513
         super();
 
         this.tileset = config.tileset;
