--- conflicted
+++ resolved
@@ -53,14 +53,9 @@
             //.addGameObject(() => new SpotPointer(), "SpotPointer")
             .addGameObject(() => new InputManager(), "InputManager")
             .addGameObject(() => new PlayerTop(), "Player")
-<<<<<<< HEAD
-            .addGameObject(() => new Bot(690, 385), "Bot")
-            .addGameObject(() => new PlayerStats(), "PlayerStats");
-=======
             .addGameObject(() => new PlayerStats(), "PlayerStats");
 
         this.setUpBots();
->>>>>>> ce346513
 
         this.gameCamera.camera.renderLayers = renderLayers;
         this.gameCamera.addComponent(() => new FollowPlayerCamera());
