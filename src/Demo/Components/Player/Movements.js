--- conflicted
+++ resolved
@@ -20,12 +20,8 @@
         this.tilemap = this.findGameObjectByName("Foreground").getComponent("TilemapRenderer");
         this.transform = this.getComponent("Transform");
         this.animator = this.getComponent("Animator");
-<<<<<<< HEAD
-        this.inputManager = this.findGameObject("InputManager");
         this.gameObject.getComponent("TrapezoidCollider").enableDebug();
-=======
         this.inputManager = this.findGameObjectByName("InputManager");
->>>>>>> ed58d283
     }
 
     update(event) {
